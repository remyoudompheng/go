--- conflicted
+++ resolved
@@ -249,8 +249,10 @@
 				goto marked
 			}
 			ptrmask = (*uint8)(unsafe.Pointer(uintptr(typ.gc[0])))
-			// Check whether the program is already unrolled.
-			if uintptr(atomicloadp(unsafe.Pointer(ptrmask)))&0xff == 0 {
+			// Check whether the program is already unrolled
+			// by checking if the unroll flag byte is set
+			maskword := uintptr(atomicloadp(unsafe.Pointer(ptrmask)))
+			if *(*uint8)(unsafe.Pointer(&maskword)) == 0 {
 				mp := acquirem()
 				mp.ptrarg[0] = unsafe.Pointer(typ)
 				onM(unrollgcprog_m)
@@ -402,22 +404,11 @@
 // force = 1 - do GC regardless of current heap usage
 // force = 2 - go GC and eager sweep
 func gogc(force int32) {
-<<<<<<< HEAD
-	if false && (GOARCH == "power64" || GOARCH == "power64le") {
-		return
-	}
-	if memstats.enablegc == 0 {
-		return
-	}
-
-	// TODO: should never happen?  Only C calls malloc while holding a lock?
-=======
 	// The gc is turned off (via enablegc) until the bootstrap has completed.
 	// Also, malloc gets called in the guts of a number of libraries that might be
 	// holding locks. To avoid deadlocks during stoptheworld, don't bother
 	// trying to run gc while holding a lock. The next mallocgc without a lock
 	// will do the gc instead.
->>>>>>> 36ca636f
 	mp := acquirem()
 	if gp := getg(); gp == mp.g0 || mp.locks > 1 || !memstats.enablegc || panicking != 0 || gcpercent < 0 {
 		releasem(mp)
